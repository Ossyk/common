#![warn(clippy::pedantic)]

use crossbeam_channel::{Receiver, Sender};
use std::collections::HashMap;
use wg_2024::network::NodeId;
use wg_2024::packet::Packet;

pub mod networking;
pub mod ring_buffer;
<<<<<<< HEAD
pub mod slc_commands;
=======
pub mod web_messages;

// TODO add correct types to parameters
pub trait Server {
    fn new(
        id: NodeId,
        controller_send: Sender<u8>,
        controller_recv: Receiver<u8>,
        packet_recv: Receiver<Packet>,
        packet_send: HashMap<NodeId, Sender<Packet>>,
    ) -> Self
    where
        Self: Sized;

    fn run(&mut self);
}

// TODO add correct types to parameters
pub trait Client {
    fn new(
        id: NodeId,
        controller_send: Sender<u8>,
        controller_recv: Receiver<u8>,
        packet_recv: Receiver<Packet>,
        packet_send: HashMap<NodeId, Sender<Packet>>,
    ) -> Self
    where
        Self: Sized;

    fn run(&mut self);
}
>>>>>>> a0a630cb
<|MERGE_RESOLUTION|>--- conflicted
+++ resolved
@@ -7,9 +7,7 @@
 
 pub mod networking;
 pub mod ring_buffer;
-<<<<<<< HEAD
 pub mod slc_commands;
-=======
 pub mod web_messages;
 
 // TODO add correct types to parameters
@@ -40,5 +38,4 @@
         Self: Sized;
 
     fn run(&mut self);
-}
->>>>>>> a0a630cb
+}